[package]
name = "pallet-feeds"
version = "0.1.0"
authors = ["Serge Kovbasiuk <serge@subspace.network>"]
edition = "2021"
license = "Apache-2.0"
homepage = "https://subspace.network"
repository = "https://github.com/subspace/subspace"
description = "Subspace node pallet for interacting with storage"
readme = "README.md"

[package.metadata.docs.rs]
targets = ["x86_64-unknown-linux-gnu"]

[dependencies]
codec = { package = "parity-scale-codec", version = "2.3.0", default-features = false, features = ["derive"] }
frame-support = { version = "4.0.0-dev", default-features = false, git = "https://github.com/paritytech/substrate", rev = "2c4549689dbb86c23725dac2f82af35faa07c9f6" }
frame-system = { version = "4.0.0-dev", default-features = false, git = "https://github.com/paritytech/substrate", rev = "2c4549689dbb86c23725dac2f82af35faa07c9f6" }
log = { version = "0.4.14", default-features = false }
scale-info = { version = "1.0", default-features = false, features = ["derive"] }
sp-core = { version = "4.1.0-dev", default-features = false, git = "https://github.com/paritytech/substrate", rev = "2c4549689dbb86c23725dac2f82af35faa07c9f6" }
sp-std = { version = "4.0.0-dev", default-features = false, git = "https://github.com/paritytech/substrate", rev = "2c4549689dbb86c23725dac2f82af35faa07c9f6" }
subspace-core-primitives = { version = "0.1.0", default-features = false, path = "../subspace-core-primitives" }
pallet-bridge-grandpa = { version = "0.1.0", git = "http://github.com/isserge/parity-bridges-common", default-features = false, branch = "master" }
bp-runtime = { version = "0.1.0", git = "http://github.com/isserge/parity-bridges-common", default-features = false, branch = "master" }
sp-runtime = { version = "4.0.0", default-features = false, git = "https://github.com/paritytech/substrate", rev = "5bd5b842d4ea520d281b1398e1f54907c9862fcd" }
bp-kusama = { version = "0.1.0", git = "http://github.com/isserge/parity-bridges-common", default-features = false, branch = "master" }
hex-literal = "0.3.4"
bp-header-chain = { version = "0.1.0", git = "http://github.com/isserge/parity-bridges-common", default-features = false, branch = "master" }
grandpa = { package = "sc-finality-grandpa", git = "https://github.com/paritytech/substrate", rev = "5bd5b842d4ea520d281b1398e1f54907c9862fcd" }
serde_json = "1.0.59"
pallet-im-online = { git = "https://github.com/paritytech/substrate", rev = "5bd5b842d4ea520d281b1398e1f54907c9862fcd" }
application-crypto = { package = "sp-application-crypto", git = "https://github.com/paritytech/substrate", rev = "5bd5b842d4ea520d281b1398e1f54907c9862fcd", default-features = false }
sp-authority-discovery = { git = "https://github.com/paritytech/substrate", rev = "5bd5b842d4ea520d281b1398e1f54907c9862fcd" }
sp-consensus-babe = { git = "https://github.com/paritytech/substrate", rev = "5bd5b842d4ea520d281b1398e1f54907c9862fcd" }

[dev-dependencies]
<<<<<<< HEAD
serde = "1.0.131"
sp-io = { version = "4.0.0-dev", default-features = false, git = "https://github.com/paritytech/substrate", rev = "5bd5b842d4ea520d281b1398e1f54907c9862fcd" }
=======
serde = "1.0.132"
sp-io = { version = "4.0.0-dev", default-features = false, git = "https://github.com/paritytech/substrate", rev = "2c4549689dbb86c23725dac2f82af35faa07c9f6" }
sp-runtime = { version = "4.1.0-dev", default-features = false, git = "https://github.com/paritytech/substrate", rev = "2c4549689dbb86c23725dac2f82af35faa07c9f6" }
>>>>>>> ba9de7a9

[features]
default = ["std"]
std = [
  "codec/std",
  "frame-support/std",
  "frame-system/std",
  "log/std",
  "scale-info/std",
  "sp-core/std",
  "sp-std/std",
  "subspace-core-primitives/std",
  "pallet-bridge-grandpa/std",
  "bp-runtime/std",
  "sp-runtime/std",
  "bp-kusama/std",
  "bp-header-chain/std",
  "application-crypto/std",
]
try-runtime = ["frame-support/try-runtime"]<|MERGE_RESOLUTION|>--- conflicted
+++ resolved
@@ -35,14 +35,9 @@
 sp-consensus-babe = { git = "https://github.com/paritytech/substrate", rev = "5bd5b842d4ea520d281b1398e1f54907c9862fcd" }
 
 [dev-dependencies]
-<<<<<<< HEAD
-serde = "1.0.131"
-sp-io = { version = "4.0.0-dev", default-features = false, git = "https://github.com/paritytech/substrate", rev = "5bd5b842d4ea520d281b1398e1f54907c9862fcd" }
-=======
 serde = "1.0.132"
 sp-io = { version = "4.0.0-dev", default-features = false, git = "https://github.com/paritytech/substrate", rev = "2c4549689dbb86c23725dac2f82af35faa07c9f6" }
 sp-runtime = { version = "4.1.0-dev", default-features = false, git = "https://github.com/paritytech/substrate", rev = "2c4549689dbb86c23725dac2f82af35faa07c9f6" }
->>>>>>> ba9de7a9
 
 [features]
 default = ["std"]
